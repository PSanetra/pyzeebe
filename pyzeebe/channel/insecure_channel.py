from typing import Optional

import grpc

from pyzeebe.channel.channel_options import get_channel_options
from pyzeebe.channel.utils import create_address
<<<<<<< HEAD
from pyzeebe.credentials.typing import ChannelArgumentType
=======
from pyzeebe.types import ChannelArgumentType
>>>>>>> 52d1783a


def create_insecure_channel(
    hostname: Optional[str] = None, port: Optional[int] = None, channel_options: Optional[ChannelArgumentType] = None
) -> grpc.aio.Channel:
    """
    Create an insecure channel

    Args:
<<<<<<< HEAD
        hostname (Optional[str]): Zeebe gateway hostname
        port (Optional[int]): Zeebe gateway port
        channel_options (Optional[ChannelArgumentType]): GRPC channel options.
=======
        hostname (Optional[str], optional): Zeebe gateway hostname
        port (Optional[int], optional): Zeebe gateway port
        channel_options (Optional[Dict], optional): GRPC channel options.
>>>>>>> 52d1783a
            See https://grpc.github.io/grpc/python/glossary.html#term-channel_arguments

    Returns:
        grpc.aio.Channel: A GRPC Channel connected to the Zeebe gateway.
    """
    address = create_address(hostname, port)
    return grpc.aio.insecure_channel(address, options=get_channel_options(channel_options))<|MERGE_RESOLUTION|>--- conflicted
+++ resolved
@@ -4,11 +4,7 @@
 
 from pyzeebe.channel.channel_options import get_channel_options
 from pyzeebe.channel.utils import create_address
-<<<<<<< HEAD
-from pyzeebe.credentials.typing import ChannelArgumentType
-=======
 from pyzeebe.types import ChannelArgumentType
->>>>>>> 52d1783a
 
 
 def create_insecure_channel(
@@ -18,15 +14,9 @@
     Create an insecure channel
 
     Args:
-<<<<<<< HEAD
         hostname (Optional[str]): Zeebe gateway hostname
         port (Optional[int]): Zeebe gateway port
         channel_options (Optional[ChannelArgumentType]): GRPC channel options.
-=======
-        hostname (Optional[str], optional): Zeebe gateway hostname
-        port (Optional[int], optional): Zeebe gateway port
-        channel_options (Optional[Dict], optional): GRPC channel options.
->>>>>>> 52d1783a
             See https://grpc.github.io/grpc/python/glossary.html#term-channel_arguments
 
     Returns:
