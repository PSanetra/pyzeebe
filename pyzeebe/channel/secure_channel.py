--- conflicted
+++ resolved
@@ -4,11 +4,7 @@
 
 from pyzeebe.channel.channel_options import get_channel_options
 from pyzeebe.channel.utils import create_address
-<<<<<<< HEAD
-from pyzeebe.credentials.typing import ChannelArgumentType
-=======
 from pyzeebe.types import ChannelArgumentType
->>>>>>> 52d1783a
 
 
 def create_secure_channel(
@@ -21,15 +17,9 @@
     Create a secure channel
 
     Args:
-<<<<<<< HEAD
         hostname (Optional[str]): Zeebe gateway hostname
         port (Optional[int]): Zeebe gateway port
         channel_options (Optional[ChannelArgumentType]): GRPC channel options.
-=======
-        hostname (Optional[str], optional): Zeebe gateway hostname
-        port (Optional[int], optional): Zeebe gateway port
-        channel_options (Optional[Dict], optional): GRPC channel options.
->>>>>>> 52d1783a
             See https://grpc.github.io/grpc/python/glossary.html#term-channel_arguments
         channel_credentials (Optional[grpc.ChannelCredentials]): Channel credentials to use.
             Will use grpc.ssl_channel_credentials() if not provided.
