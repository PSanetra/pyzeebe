--- conflicted
+++ resolved
@@ -38,14 +38,9 @@
             before (List[TaskDecorator]): Decorators to be performed before each task
             after (List[TaskDecorator]): Decorators to be performed after each task
             max_connection_retries (int): Amount of connection retries before worker gives up on connecting to zeebe. To setup with infinite retries use -1
-<<<<<<< HEAD
-            watcher_max_errors_factor (int): Number of consequtive errors for a task watcher will accept before raising MaxConsecutiveTaskThreadError
-            max_task_count (int): The maximum amount of tasks the worker can handle simultaniously
-            poll_retry_delay (int): The number of seconds to wait before attempting to poll again when the number of active tasks is equal to max_task_count
-=======
             watcher_max_errors_factor (int): Number of consecutive errors for a task watcher will accept before raising MaxConsecutiveTaskThreadError
             max_task_count (int): The maximum amount of tasks the worker can handle simultaneously
->>>>>>> a793c572
+            poll_retry_delay (int): The number of seconds to wait before attempting to poll again when the number of active tasks is equal to max_task_count
         """
         super().__init__(before, after)
         self.zeebe_adapter = ZeebeAdapter(grpc_channel, max_connection_retries)
