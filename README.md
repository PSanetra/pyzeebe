[![](https://img.shields.io/badge/Community%20Extension-An%20open%20source%20community%20maintained%20project-FF4700)](https://github.com/camunda-community-hub/community)
[![](https://img.shields.io/badge/Lifecycle-Stable-brightgreen)](https://github.com/Camunda-Community-Hub/community/blob/main/extension-lifecycle.md#stable-)

[![Coverage Status](https://coveralls.io/repos/github/JonatanMartens/pyzeebe/badge.svg?branch=master)](https://coveralls.io/github/JonatanMartens/pyzeebe?branch=master)
![Test pyzeebe](https://github.com/camunda-community-hub/pyzeebe/workflows/Test%20pyzeebe/badge.svg)
![Integration test pyzeebe](https://github.com/camunda-community-hub/pyzeebe/workflows/Integration%20test%20pyzeebe/badge.svg)

<<<<<<< HEAD
=======
![GitHub tag (latest by date)](https://img.shields.io/github/v/tag/camunda-community-hub/pyzeebe)
![PyPI](https://img.shields.io/pypi/v/pyzeebe)
![PyPI - Python Version](https://img.shields.io/pypi/pyversions/pyzeebe)

[![Documentation Status](https://readthedocs.org/projects/pyzeebe/badge/?version=latest)](https://pyzeebe.readthedocs.io/en/latest/?badge=stable)

>>>>>>> c5c21c34
# Pyzeebe

pyzeebe is a python grpc client for Zeebe.

Zeebe version support:

| Pyzeebe version | Tested Zeebe versions  |
| :-------------: | ---------------------- |
<<<<<<< HEAD
|      3.x.x      | 1.0.0                  |
=======
>>>>>>> c5c21c34
|      2.x.x      | 0.23, 0.24, 0.25, 0.26 |
|      1.x.x      | 0.23, 0.24             |

## Getting Started

To install:

`pip install pyzeebe`

For full documentation please visit: https://pyzeebe.readthedocs.io/en/stable/

## Usage

### Worker

The `ZeebeWorker` class uses threading to get and run jobs.

```python
import asyncio

from pyzeebe import ZeebeWorker, Job, create_insecure_channel


channel = create_insecure_channel(hostname="localhost", port=26500) # Create grpc channel
worker = ZeebeWorker(channel) # Create a zeebe worker


async def on_error(exception: Exception, job: Job):
    """
    on_error will be called when the task fails
    """
    print(exception)
    await job.set_error_status(f"Failed to handle job {job}. Error: {str(exception)}")


@worker.task(task_type="example", exception_handler=on_error)
def example_task(input: str) -> dict:
    return {"output": f"Hello world, {input}!"}


@worker.task(task_type="example2", exception_handler=on_error)
async def another_example_task(name: str) -> dict: # Tasks can also be async
    return {"output": f"Hello world, {name} from async task!"}

loop = asyncio.get_running_loop()
loop.run_until_complete(worker.work()) # Now every time that a task with type `example` or `example2` is called, the corresponding function will be called
```

Stop a worker:

```python
<<<<<<< HEAD
await zeebe_worker.stop() # Stops worker after all running jobs have been completed
=======
zeebe_worker.work() # Worker will begin working
zeebe_worker.stop() # Stops worker after all running jobs have been completed
>>>>>>> c5c21c34
```

### Client

```python
from pyzeebe import ZeebeClient, create_insecure_channel

# Create a zeebe client
channel = create_insecure_channel(hostname="localhost", port=26500)
zeebe_client = ZeebeClient(channel)

# Run a Zeebe process instance
process_instance_key = await zeebe_client.run_process(bpmn_process_id="My zeebe process", variables={})

# Run a process and receive the result
process_instance_key, process_result = await zeebe_client.run_process_with_result(
    bpmn_process_id="My zeebe process",
    timeout=10000
)

# Deploy a BPMN process definition
await zeebe_client.deploy_process("process.bpmn")

# Cancel a running process
await zeebe_client.cancel_process_instance(process_instance_key=12345)

# Publish message
await zeebe_client.publish_message(name="message_name", correlation_key="some_id")

```

## Tests

Use the package manager [pip](https://pip.pypa.io/en/stable/) to install pyzeebe

`pytest tests/unit`

## Contributing

Pull requests are welcome. For major changes, please open an issue first to discuss what you would like to change.

Please make sure to update tests as appropriate.

## Versioning

We use [SemVer](semver.org) for versioning. For the versions available, see the tags on this repository.

In order to bump the current version run:

```shell
$ bump2version <part>
```

where part is the part that will be bumped (major/minor/patch/rc).

This will bump the version in all relevant files as well as create a git commit.

## License

We use the MIT license, see [LICENSE.md](LICENSE.md) for details<|MERGE_RESOLUTION|>--- conflicted
+++ resolved
@@ -5,15 +5,12 @@
 ![Test pyzeebe](https://github.com/camunda-community-hub/pyzeebe/workflows/Test%20pyzeebe/badge.svg)
 ![Integration test pyzeebe](https://github.com/camunda-community-hub/pyzeebe/workflows/Integration%20test%20pyzeebe/badge.svg)
 
-<<<<<<< HEAD
-=======
 ![GitHub tag (latest by date)](https://img.shields.io/github/v/tag/camunda-community-hub/pyzeebe)
 ![PyPI](https://img.shields.io/pypi/v/pyzeebe)
 ![PyPI - Python Version](https://img.shields.io/pypi/pyversions/pyzeebe)
 
 [![Documentation Status](https://readthedocs.org/projects/pyzeebe/badge/?version=latest)](https://pyzeebe.readthedocs.io/en/latest/?badge=stable)
 
->>>>>>> c5c21c34
 # Pyzeebe
 
 pyzeebe is a python grpc client for Zeebe.
@@ -22,10 +19,7 @@
 
 | Pyzeebe version | Tested Zeebe versions  |
 | :-------------: | ---------------------- |
-<<<<<<< HEAD
 |      3.x.x      | 1.0.0                  |
-=======
->>>>>>> c5c21c34
 |      2.x.x      | 0.23, 0.24, 0.25, 0.26 |
 |      1.x.x      | 0.23, 0.24             |
 
@@ -77,12 +71,7 @@
 Stop a worker:
 
 ```python
-<<<<<<< HEAD
 await zeebe_worker.stop() # Stops worker after all running jobs have been completed
-=======
-zeebe_worker.work() # Worker will begin working
-zeebe_worker.stop() # Stops worker after all running jobs have been completed
->>>>>>> c5c21c34
 ```
 
 ### Client
